--- conflicted
+++ resolved
@@ -998,14 +998,9 @@
   }
 
   .choices-area {
-<<<<<<< HEAD
     grid-template-columns: repeat(2, 1fr);
     gap: 0.6rem;
-=======
-    grid-template-columns: 1fr;
-    gap: 0.5rem;
     margin: 0.5rem 0;
->>>>>>> 3327cd42
   }
 
   .activity-header-info {
